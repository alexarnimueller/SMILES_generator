import os
import pickle
import json
import random
import tensorflow as tf
import numpy as np
from keras import backend as kb
from keras.models import Sequential, load_model
from keras.layers import LSTM, Dense, GaussianDropout, AlphaDropout, BatchNormalization, TimeDistributed
from keras.optimizers import Adam
from keras.callbacks import ModelCheckpoint
from utils import read_smiles_file, tokenize_molecules, pad_seqs, generate_Xy, one_hot_encode, transform_temp, \
<<<<<<< HEAD
    tokenize_smiles, is_valid_mol, preprocess_smiles, randomize_smiles
=======
    tokenize_smiles, is_valid_mol, preprocess_smiles, compare_mollists
>>>>>>> 8b26dcf4

np.random.seed(42)
random.seed(42)
tf.set_random_seed(42)
sess = tf.Session()
kb.set_session(sess)


class SMILESmodel(object):
    def __init__(self, batch_size=128, dataset='data/default', num_epochs=25, lr=0.001,
                 sample_after=0, run_name="default", n_mols=0, validation=0.2):
        self.lr = lr
        self.dataset = dataset
        self.n_mols = n_mols
        self.batch_size = batch_size
        self.num_epochs = num_epochs
        self.sample_after = sample_after
        if self.sample_after == 0:
            self.sample_after = self.num_epochs + 1
            print("Sampling after %i epochs" % self.sample_after)
        self.run_name = run_name
        self.checkpoint_dir = './checkpoint/' + run_name + "/"
        if not os.path.exists(self.checkpoint_dir):
            os.makedirs(self.checkpoint_dir)
        self.n_chars = None
        self.molecules = None
        self.token_indices = None
        self.indices_token = None
        self.model = None
        self.maxlen = None
        self.validation = validation

    def load_data(self, preprocess=False, stereochem=1., percent_length=0.8, augment=3):
        pickled_name = self.dataset.split(".")[0] + ".p"
        text = read_smiles_file(self.dataset, pickled_name)
        all_mols = text.split('\n')
        if preprocess:
            all_mols = preprocess_smiles(all_mols, stereochem, percent_length)
        self.molecules = ["G" + m.strip() + "E" for m in all_mols]
        self.maxlen = max([len(m) for m in self.molecules]) - 1
        if not self.n_mols:
            self.n_mols = len(self.molecules)  # if n_mols set to sample all: use all mols
        del all_mols, text, pickled_name
        print("%i molecules loaded from %s..." % (len(self.molecules), self.dataset))
        if augment > 1:
            augmented_mols = np.asarray([randomize_smiles(s, num=augment) for s in self.molecules]).flatten()
            print("%i SMILES strings generated for %i molecules" % (len(augmented_mols), len(self.molecules)))
            self.molecules = augmented_mols
            del augmented_mols

    def build_tokenizer(self, tokenize='default', pad_char="A"):
        text = pad_char.join(self.molecules)
        self.indices_token, self.token_indices = tokenize_smiles(text, mode=tokenize)
        self.n_chars = len(self.indices_token.keys())
        json.dump(self.indices_token, open(self.checkpoint_dir + "indices_token.json", 'w'))
        json.dump(self.token_indices, open(self.checkpoint_dir + "token_indices.json", 'w'))
        del text
        print("Molecules tokenized, token saved...")

    def build_model(self, layers=2, neurons=256, dropoutfrac=0.2):
        self.model = Sequential()
        self.model.add(BatchNormalization(input_shape=(None, self.n_chars)))
        self.model.add(AlphaDropout(0.1))
        for l in range(layers):
            self.model.add(LSTM(neurons, unit_forget_bias=True, return_sequences=True, name='LSTM%i' % l))
            self.model.add(GaussianDropout(dropoutfrac * (l + 1)))
        self.model.add(BatchNormalization())
        self.model.add(TimeDistributed(Dense(self.n_chars, activation='softmax', name="dense")))
        optimizer = Adam(lr=self.lr)
        self.model.compile(loss='categorical_crossentropy', optimizer=optimizer)
        print("Model built...")

    def train_model(self):
<<<<<<< HEAD
        tokens = tokenize_molecules(random.sample(self.molecules, len(self.molecules)), self.token_indices)
=======
        shuffled_mol = random.sample(self.molecules, len(self.molecules))
        print("Molecules shuffeled...")
        tokens = tokenize_molecules(shuffled_mol, self.token_indices)
>>>>>>> 8b26dcf4
        print("SMILES tokenized...")
        tokens = pad_seqs(tokens, pad_char=self.token_indices["A"])
        print("SMILES padded...")

        writer = tf.summary.FileWriter('./logs/' + self.run_name, graph=sess.graph)
        mol_file = open("./generated/" + self.run_name + "_generated.csv", 'a')

        print("Training model...")
        i = 0
        while i < self.num_epochs:
            print("\n------ ITERATION %i ------" % i)

            indices = np.random.choice(range(len(tokens)), self.n_mols, replace=False)  # choose n_mols random tokens
            chkpntr = ModelCheckpoint(filepath=self.checkpoint_dir + 'model_epoch_{:02d}.hdf5'.format(i), verbose=1)

            if self.validation:
                val_split = int(self.validation * len(indices))
                mols_val, mols_train = np.split(tokens[indices], [val_split])  # split train and validation set
                val_tokens, val_next_tokens = generate_Xy(mols_val, self.maxlen - 1)
                X_val = one_hot_encode(val_tokens, self.n_chars)
                y_val = one_hot_encode(val_next_tokens, self.n_chars)
                train_tokens, train_next_tokens = generate_Xy(mols_train, self.maxlen - 1)
                X_train = one_hot_encode(train_tokens, self.n_chars)
                y_train = one_hot_encode(train_next_tokens, self.n_chars)
                history = self.model.fit(X_train, y_train, batch_size=self.batch_size, epochs=1,
                                         validation_data=(X_val, y_val), shuffle=False, callbacks=[chkpntr])
                val_loss_sum = tf.Summary(
                    value=[tf.Summary.Value(tag="val_loss", simple_value=history.history['val_loss'][-1])])
                writer.add_summary(val_loss_sum, i)
                del val_tokens, val_next_tokens, train_tokens, train_next_tokens
            else:
                mols_train = tokens[indices]
                train_tokens, train_next_tokens = generate_Xy(mols_train, self.maxlen - 1)
                X_train = one_hot_encode(train_tokens, self.n_chars)
                y_train = one_hot_encode(train_next_tokens, self.n_chars)
                history = self.model.fit(X_train, y_train, batch_size=self.batch_size, epochs=1, shuffle=False,
                                         callbacks=[chkpntr])
                del train_tokens, train_next_tokens

            loss_sum = tf.Summary(value=[tf.Summary.Value(tag="loss", simple_value=history.history['loss'][-1])])
            writer.add_summary(loss_sum, i)

            if (i + 1) % self.sample_after == 0:
                n_sample = 100
                for temp in [0.75, 1.0, 1.2]:
                    valid_mols = self.sample_points(n_sample, temp)
                    n_valid = len(valid_mols)
                    novel = compare_mollists(valid_mols, np.array(shuffled_mol)[indices])
                    mol_file.write("\n".join(set(valid_mols)))

                    valid_sum = tf.Summary(value=[
                        tf.Summary.Value(tag="valid_molecules_" + str(temp), simple_value=(float(n_valid) / n_sample))])
<<<<<<< HEAD
                    novel_sum = tf.Summary(value=[tf.Summary.Value(tag="unique_molecules_" + str(temp),
                                                                   simple_value=(float(len(set(valid_mols))) / n_sample))])
=======
                    novel_sum = tf.Summary(value=[tf.Summary.Value(tag="new_molecules_" + str(temp),
                                                                   simple_value=(float(len(set(novel))) / n_sample))])
>>>>>>> 8b26dcf4
                    writer.add_summary(valid_sum, i)
                    writer.add_summary(novel_sum, i)
                    print("\nValid:\t{}/{}".format(n_valid, n_sample))
                    print("Unique:\t{}".format(len(set(valid_mols))))
                    print("Novel:\t{}\n".format(len(novel)))
                    del valid_mols, valid_sum, novel_sum
            i += 1

    def sample_points(self, n_sample, temp, prime_text="G"):
        valid_mols = []
        print("\n SAMPLING POINTS \n")
        print("----- temp: %.2f -----" % temp)
        for x in range(n_sample):
            smiles = self.sample(temp, prime_text)
            print(smiles[1:])
            if is_valid_mol(smiles):
                valid_mols += [smiles[1:]]
        return valid_mols

    def sample(self, temp, prime_text="G", maxlen=100):
        generated = str()
        seed_token = []
        for i in range(len(prime_text)):
            t = list(prime_text)[i]
            generated += t
            seed_token += [self.token_indices[t]]
        while generated[-1] != 'E' and len(generated) < maxlen:
            x_seed = one_hot_encode([seed_token], self.n_chars)
            preds = self.model.predict(x_seed, verbose=0)[0]
            next_char_ind = transform_temp(preds[-1, :], temp)
            next_char = self.indices_token[str(next_char_ind)]
            generated += next_char
            seed_token += [next_char_ind]
        return generated[:-1]

    def load_model_from_file(self, checkpoint_dir, epoch):
        model_file = checkpoint_dir + 'model_epoch_{:02d}.hdf5'.format(epoch)
        print("Loading model from file: " + model_file)
        self.model = load_model(model_file)
        self.load_token(checkpoint_dir)

    def load_token(self, dirname):
        print("Loading token sets from %s ..." % dirname)
        try:
            self.indices_token = json.load(open(os.path.join(dirname, "indices_token.json"), 'r'))
            self.token_indices = json.load(open(os.path.join(dirname, "token_indices.json"), 'r'))
        except:
            self.indices_token = pickle.load(open(os.path.join(dirname, "indices_token.p"), 'rb'))
            self.token_indices = pickle.load(open(os.path.join(dirname, "token_indices.p"), 'rb'))
        self.n_chars = len(self.indices_token.keys())<|MERGE_RESOLUTION|>--- conflicted
+++ resolved
@@ -10,11 +10,8 @@
 from keras.optimizers import Adam
 from keras.callbacks import ModelCheckpoint
 from utils import read_smiles_file, tokenize_molecules, pad_seqs, generate_Xy, one_hot_encode, transform_temp, \
-<<<<<<< HEAD
-    tokenize_smiles, is_valid_mol, preprocess_smiles, randomize_smiles
-=======
-    tokenize_smiles, is_valid_mol, preprocess_smiles, compare_mollists
->>>>>>> 8b26dcf4
+    tokenize_smiles, is_valid_mol, preprocess_smiles, randomize_smiles, compare_mollists
+
 
 np.random.seed(42)
 random.seed(42)
@@ -88,13 +85,9 @@
         print("Model built...")
 
     def train_model(self):
-<<<<<<< HEAD
-        tokens = tokenize_molecules(random.sample(self.molecules, len(self.molecules)), self.token_indices)
-=======
         shuffled_mol = random.sample(self.molecules, len(self.molecules))
         print("Molecules shuffeled...")
         tokens = tokenize_molecules(shuffled_mol, self.token_indices)
->>>>>>> 8b26dcf4
         print("SMILES tokenized...")
         tokens = pad_seqs(tokens, pad_char=self.token_indices["A"])
         print("SMILES padded...")
@@ -147,13 +140,8 @@
 
                     valid_sum = tf.Summary(value=[
                         tf.Summary.Value(tag="valid_molecules_" + str(temp), simple_value=(float(n_valid) / n_sample))])
-<<<<<<< HEAD
-                    novel_sum = tf.Summary(value=[tf.Summary.Value(tag="unique_molecules_" + str(temp),
-                                                                   simple_value=(float(len(set(valid_mols))) / n_sample))])
-=======
                     novel_sum = tf.Summary(value=[tf.Summary.Value(tag="new_molecules_" + str(temp),
                                                                    simple_value=(float(len(set(novel))) / n_sample))])
->>>>>>> 8b26dcf4
                     writer.add_summary(valid_sum, i)
                     writer.add_summary(novel_sum, i)
                     print("\nValid:\t{}/{}".format(n_valid, n_sample))
